--- conflicted
+++ resolved
@@ -588,15 +588,11 @@
     """AC0850/81."""
 
 
-<<<<<<< HEAD
 class PhilipsAC085085(PhilipsAC085011):
     """AC0850/85."""
 
 
-class PhilipsAC0950(PhilipsNew2GenericCoAPFan):
-=======
 class PhilipsAC0950(PhilipsNew2GenericFan):
->>>>>>> f15aabfc
     """AC0950."""
 
     AVAILABLE_PRESET_MODES = {
