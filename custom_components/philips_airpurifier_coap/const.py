"""Constants for Philips AirPurifier integration."""
from __future__ import annotations

from enum import StrEnum

from homeassistant.components.number import NumberDeviceClass
from homeassistant.components.sensor import (
    ATTR_STATE_CLASS,
    SensorDeviceClass,
    SensorStateClass,
)
from homeassistant.const import (
    ATTR_DEVICE_CLASS,
    ATTR_ICON,
    ATTR_TEMPERATURE,
    CONCENTRATION_MICROGRAMS_PER_CUBIC_METER,
    CONF_ENTITY_CATEGORY,
    PERCENTAGE,
    SIGNAL_STRENGTH_DECIBELS_MILLIWATT,
    UnitOfTemperature,
)
from homeassistant.helpers.entity import EntityCategory

from .model import (
    FilterDescription,
    LightDescription,
    NumberDescription,
    SelectDescription,
    SensorDescription,
    SwitchDescription,
)

DOMAIN = "philips_airpurifier_coap"

DATA_KEY_CLIENT = "client"
DATA_KEY_COORDINATOR = "coordinator"
DATA_KEY_FAN = "fan"

DEFAULT_NAME = "Philips AirPurifier"


class ICON(StrEnum):
    """Custom icons provided by the integration for the interface."""

    POWER_BUTTON = "pap:power_button"
    CHILD_LOCK_BUTTON = "pap:child_lock_button"
    AUTO_MODE_BUTTON = "pap:auto_mode_button"
    FAN_SPEED_BUTTON = "pap:fan_speed_button"
    HUMIDITY_BUTTON = "pap:humidity_button"
    LIGHT_DIMMING_BUTTON = "pap:light_dimming_button"
    TWO_IN_ONE_MODE_BUTTON = "pap:two_in_one_mode_button"
    SLEEP_MODE = "pap:sleep_mode"
    AUTO_MODE = "pap:auto_mode"
    SPEED_1 = "pap:speed_1"
    SPEED_2 = "pap:speed_2"
    SPEED_3 = "pap:speed_3"
    ALLERGEN_MODE = "pap:allergen_mode"
    PURIFICATION_ONLY_MODE = "pap:purification_only_mode"
    TWO_IN_ONE_MODE = "pap:two_in_one_mode"
    BACTERIA_VIRUS_MODE = "pap:bacteria_virus_mode"
    NANOPROTECT_FILTER = "pap:nanoprotect_filter"
    FILTER_REPLACEMENT = "pap:filter_replacement"
    WATER_REFILL = "pap:water_refill"
    PREFILTER_CLEANING = "pap:prefilter_cleaning"
    PREFILTER_WICK_CLEANING = "pap:prefilter_wick_cleaning"
    PM25 = "pap:pm25b"
    IAI = "pap:iai"
    # PM25B = "pap:pm25b"
    CIRCULATE = "pap:circulate"
    CLEAN = "pap:clean"
    MODE = "pap:mode"
    ROTATE = "pap:rotate"
    OSCILLATE = "pap:oscillate"
    GAS = "pap:gas"
    HEATING = "pap:heating"


DATA_EXTRA_MODULE_URL = "frontend_extra_module_url"
LOADER_URL = f"/{DOMAIN}/main.js"
LOADER_PATH = f"custom_components/{DOMAIN}/main.js"
ICONS_URL = f"/{DOMAIN}/icons"
ICONLIST_URL = f"/{DOMAIN}/list"
ICONS_PATH = f"custom_components/{DOMAIN}/icons"

PAP = "pap"
ICONS = "icons"

CONF_MODEL = "model"
CONF_DEVICE_ID = "device_id"

SWITCH_ON = "on"
SWITCH_OFF = "off"
OPTIONS = "options"
DIMMABLE = "dimmable"


class FanModel(StrEnum):
    """Supported fan models."""

    AC0850 = "AC0850"
    AC1214 = "AC1214"
    AC1715 = "AC1715"
    AC2729 = "AC2729"
    AC2889 = "AC2889"
    AC2936 = "AC2936"
    AC2939 = "AC2939"
    AC2958 = "AC2958"
    AC2959 = "AC2959"
    AC3033 = "AC3033"
    AC3036 = "AC3036"
    AC3039 = "AC3039"
    AC3055 = "AC3055"
    AC3059 = "AC3059"
    AC3259 = "AC3259"
    AC3737 = "AC3737"
    AC3829 = "AC3829"
    AC3836 = "AC3836"
    AC3854_50 = "AC3854/50"
    AC3854_51 = "AC3854/51"
    AC3858_50 = "AC3858/50"
    AC3858_51 = "AC3858/51"
    AC3858_86 = "AC3858/86"
    AC4236 = "AC4236"
    AC4550 = "AC4550"
    AC4558 = "AC4558"
    AC5659 = "AC5659"
    AMF765 = "AMF765"
    AMF870 = "AMF870"
    CX5120 = "CX5120"


class PresetMode:
    """Available preset modes."""

    SPEED_1 = "speed 1"
    SPEED_GENTLE_1 = "gentle/speed 1"
    SPEED_2 = "speed 2"
    SPEED_3 = "speed 3"
    SPEED_4 = "speed 4"
    SPEED_5 = "speed 5"
    SPEED_6 = "speed 6"
    SPEED_7 = "speed 7"
    SPEED_8 = "spped 8"
    SPEED_9 = "spped 9"
    SPEED_10 = "speed 10"
    ALLERGEN = "allergen"
    AUTO = "auto"
    AUTO_GENERAL = "auto general"
    AUTO_PLUS = "auto+"
    BACTERIA = "bacteria"
    GENTLE = "gentle"
    NIGHT = "night"
    SLEEP = "sleep"
    SLEEP_ALLERGY = "allergy sleep"
    TURBO = "turbo"
    GAS = "gas"
    POLLUTION = "pollution"
    LOW = "low"
    HIGH = "high"
    VENTILATION = "ventilation"

    ICON_MAP = {
        ALLERGEN: ICON.ALLERGEN_MODE,
        AUTO: ICON.AUTO_MODE,
        AUTO_GENERAL: ICON.AUTO_MODE,
        BACTERIA: ICON.BACTERIA_VIRUS_MODE,
        SPEED_GENTLE_1: ICON.SPEED_1,
        SPEED_1: ICON.SPEED_1,
        SPEED_2: ICON.SPEED_2,
        SPEED_3: ICON.SPEED_3,
        # we use the sleep mode icon for all related modes
        GENTLE: ICON.SLEEP_MODE,
        NIGHT: ICON.SLEEP_MODE,
        SLEEP: ICON.SLEEP_MODE,
        # unfortunately, the allergy sleep mode has the same icon as the auto mode on the device
        SLEEP_ALLERGY: ICON.AUTO_MODE,
        # some devices have a gas and a pollution mode, but there doesn't seem to be a Philips icon for that
        POLLUTION: ICON.AUTO_MODE,
        GAS: ICON.AUTO_MODE,
    }


class FanFunction(StrEnum):
    """The function of the fan."""

    PURIFICATION = "purification"
    PURIFICATION_HUMIDIFICATION = "purification_humidification"


class FanService(StrEnum):
    """The service of the fan."""

    CHILD_LOCK_OFF = "set_child_lock_off"
    CHILD_LOCK_ON = "set_child_lock_on"
    DISPLAY_BACKLIGHT_OFF = "set_display_backlight_off"
    DISPLAY_BACKLIGHT_ON = "set_display_backlight_on"
    FUNCTION = "set_function"
    HUMIDITY_TARGET = "set_humidity_target"
    LIGHT_BRIGHTNESS = "set_light_brightness"


class FanAttributes(StrEnum):
    """The attributes of a fan."""

    ACTUAL_FAN_SPEED = "actual_fan_speed"
    AIR_QUALITY_INDEX = "air_quality_index"
    CHILD_LOCK = "child_lock"
    BEEP = "beep"
    DEVICE_ID = "device_id"
    DEVICE_VERSION = "device_version"
    DISPLAY_BACKLIGHT = "display_backlight"
    ERROR_CODE = "error_code"
    ERROR = "error"
    RAW = "raw"
    TOTAL = "total"
    TIME_REMAINING = "time_remaining"
    TYPE = "type"
    FILTER_PRE = "pre_filter"
    FILTER_HEPA = "hepa_filter"
    FILTER_ACTIVE_CARBON = "active_carbon_filter"
    FILTER_WICK = "wick"
    FILTER_NANOPROTECT = "nanoprotect_filter"
    FILTER_NANOPROTECT_CLEAN = "pre_filter"
    FUNCTION = "function"
    HUMIDITY = "humidity"
    HUMIDIFIER = "humidification"
    HUMIDITY_TARGET = "humidity_target"
    INDOOR_ALLERGEN_INDEX = "indoor_allergen_index"
    LABEL = "label"
    LEVEL = "level"
    UNIT = "unit"
    VALUE = "value"
    LANGUAGE = "language"
    LIGHT_BRIGHTNESS = "light_brightness"
    MODE = "mode"
    MODEL_ID = "model_id"
    NAME = "name"
    PM25 = "PM2.5"
    GAS = "gas_level"
    PREFERRED_INDEX = "preferred_index"
    PRODUCT_ID = "product_id"
    RUNTIME = "runtime"
    SOFTWARE_VERSION = "software_version"
    SPEED = "speed"
    TOTAL_VOLATILE_ORGANIC_COMPOUNDS = "total_volatile_organic_compounds"
    WATER_LEVEL = "water_level"
    WIFI_VERSION = "wifi_version"
    PREFIX = "prefix"
    POSTFIX = "postfix"
    ICON_MAP = "icon_map"
    WARN_VALUE = "warn_value"
    WARN_ICON = "warn_icon"
    RSSI = "rssi"
    SWING = "swing"
    TURBO = "turbo"
    OSCILLATION = "oscillation"
    VALUE_LIST = "value_list"
    OFF = "off"
    MIN = "min"
    MAX = "max"
    STEP = "step"
    TIMER = "timer"
    TARGET_TEMP = "target_temperature"
    STANDBY_SENSORS = "standby_sensors"
    AUTO_PLUS = "auto_plus"
    WATER_TANK = "water_tank"


class FanUnits(StrEnum):
    """Units used by the fan attributes."""

    LEVEL = "Level"
    INDEX = "Index"
    INDOOR_ALLERGEN_INDEX = "IAI"
    AIR_QUALITY_INDEX = "AQI"


class PhilipsApi:
    """Field names in the Philips API."""

    AIR_QUALITY_INDEX = "aqit"
    CHILD_LOCK = "cl"
    DEVICE_ID = "DeviceId"
    DEVICE_VERSION = "DeviceVersion"
    DISPLAY_BACKLIGHT = "uil"
    ERROR_CODE = "err"
    FILTER_PREFIX = "flt"
    FILTER_WICK_PREFIX = "wick"
    FILTER_STATUS = "sts"
    FILTER_TOTAL = "total"
    FILTER_TYPE = "t"
    FILTER_PRE = "fltsts0"
    FILTER_PRE_TOTAL = "flttotal0"
    FILTER_PRE_TYPE = "fltt0"
    FILTER_HEPA = "fltsts1"
    FILTER_HEPA_TOTAL = "flttotal1"
    FILTER_HEPA_TYPE = "fltt1"
    FILTER_ACTIVE_CARBON = "fltsts2"
    FILTER_ACTIVE_CARBON_TOTAL = "flttotal2"
    FILTER_ACTIVE_CARBON_TYPE = "fltt2"
    FILTER_WICK = "wicksts"
    FILTER_WICK_TOTAL = "wicktotal"
    FILTER_WICK_TYPE = "wickt"
    FILTER_NANOPROTECT_PREFILTER = "D05-13"
    FILTER_NANOPROTECT_CLEAN_TOTAL = "D05-07"
    FILTER_NANOPROTECT = "D05-14"
    FILTER_NANOPROTECT_TOTAL = "D05-08"
    FILTER_NANOPROTECT_TYPE = "D05-02"
    FUNCTION = "func"
    HUMIDITY = "rh"
    HUMIDITY_TARGET = "rhset"
    INDOOR_ALLERGEN_INDEX = "iaql"
    LANGUAGE = "language"
    LIGHT_BRIGHTNESS = "aqil"
    MODE = "mode"
    MODEL_ID = "modelid"
    NAME = "name"
    PM25 = "pm25"
    POWER = "pwr"
    # Unfortunately, the preferred index key for the index with and without gas are the same.
    # To distinguish, # is used as a separator, which is then filtered out in the select entity.
    PREFERRED_INDEX = "ddp#1"
    GAS_PREFERRED_INDEX = "ddp#2"
    PRODUCT_ID = "ProductId"
    RUNTIME = "Runtime"
    SOFTWARE_VERSION = "swversion"
    SPEED = "om"
    TEMPERATURE = "temp"
    TOTAL_VOLATILE_ORGANIC_COMPOUNDS = "tvoc"
    TYPE = "type"
    WATER_LEVEL = "wl"
    WIFI_VERSION = "WifiVersion"
    RSSI = "rssi"

    POWER_MAP = {
        SWITCH_ON: "1",
        SWITCH_OFF: "0",
    }

    OSCILLATION_MAP = {
        SWITCH_ON: "17920",
        SWITCH_OFF: "0",
    }

    # the AC1715 seems to follow a new scheme, this should later be refactored
    NEW_NAME = "D01-03"
    NEW_MODEL_ID = "D01-05"
    NEW_LANGUAGE = "D01-07"
    NEW_SOFTWARE_VERSION = "D01-21"
    NEW_POWER = "D03-02"
    NEW_DISPLAY_BACKLIGHT = "D03-05"
    NEW_MODE = "D03-12"
    NEW_INDOOR_ALLERGEN_INDEX = "D03-32"
    NEW_PM25 = "D03-33"
    NEW_PREFERRED_INDEX = "D03-42"

    # there is a third generation of devices with yet another scheme
    NEW2_NAME = "D01S03"
    NEW2_MODEL_ID = "D01S05"
    NEW2_POWER = "D03102"
    NEW2_DISPLAY_BACKLIGHT = "D0312D"
    NEW2_DISPLAY_BACKLIGHT2 = "D03105"
    NEW2_TEMPERATURE = "D03224"
    NEW2_SOFTWARE_VERSION = "D01S12"
    NEW2_CHILD_LOCK = "D03103"
    NEW2_BEEP = "D03130"
    NEW2_INDOOR_ALLERGEN_INDEX = "D03120"
    NEW2_PM25 = "D03221"
    NEW2_GAS = "D03122"
    NEW2_HUMIDITY = "D03125"
<<<<<<< HEAD
    NEW2_ERROR_CODE = "D03240"
=======
    NEW2_HUMIDITY_TARGET = "D03128"
>>>>>>> 97f5e529
    NEW2_FILTER_NANOPROTECT_PREFILTER = "D0520D"
    NEW2_FILTER_NANOPROTECT = "D0540E"
    NEW2_FILTER_NANOPROTECT_PREFILTER_TOTAL = "D05207"
    NEW2_FILTER_NANOPROTECT_TOTAL = "D05408"
    NEW2_FAN_SPEED = "D0310D"
    NEW2_SWING = "D0320F"
    NEW2_CIRCULATION = "D0310A#1"
    NEW2_HEATING = "D0310A#2"
    NEW2_OSCILLATION = "D0320F"
    NEW2_MODE_A = "D0310A"
    NEW2_MODE_B = "D0310C"
    NEW2_MODE_C = "D0310D"
    NEW2_TIMER = "D03110#1"
    NEW2_TIMER2 = "D03110#2"
    NEW2_TARGET_TEMP = "D0310E"
    NEW2_STANDBY_SENSORS = "D03134"
    NEW2_AUTO_PLUS_AI = "D03180"
    NEW2_PREFERRED_INDEX = "D0312A#1"
    NEW2_GAS_PREFERRED_INDEX = "D0312A#2"
    NEW2_ERROR_CODE = "D03240 "

    PREFERRED_INDEX_MAP = {
        0: ("Indoor Allergen Index", ICON.IAI),
        1: ("PM2.5", ICON.PM25),
    }
    GAS_PREFERRED_INDEX_MAP = {
        0: ("Indoor Allergen Index", ICON.IAI),
        1: ("PM2.5", ICON.PM25),
        2: ("Gas", ICON.GAS),
    }
    NEW_PREFERRED_INDEX_MAP = {
        "IAI": ("Indoor Allergen Index", ICON.IAI),
        "PM2.5": ("PM2.5", ICON.PM25),
    }
    FUNCTION_MAP = {
        "P": ("Purification", ICON.PURIFICATION_ONLY_MODE),
        "PH": ("Purification and Humidification", ICON.TWO_IN_ONE_MODE),
    }
    CIRCULATION_MAP = {
        1: ("Fan", ICON.CLEAN),
        2: ("Circulation", ICON.CIRCULATE),
    }
    HEATING_MAP = {
        1: ("Fan", ICON.CLEAN),
        2: ("Circulation", ICON.CIRCULATE),
        3: ("Heating", ICON.HEATING),
    }
    TIMER_MAP = {
        0: ("Off", "mdi:clock-plus"),
        1: ("0.5h", "mdi:clock-time-one"),
        2: ("1h", "mdi:clock-time-one"),
        3: ("2h", "mdi:clock-time-two"),
        4: ("3h", "mdi:clock-time-three"),
        5: ("4h", "mdi:clock-time-four"),
        6: ("5h", "mdi:clock-time-five"),
        7: ("6h", "mdi:clock-time-six"),
        8: ("7h", "mdi:clock-time-seven"),
        9: ("8h", "mdi:clock-time-eight"),
        10: ("9h", "mdi:clock-time-nine"),
        11: ("10h", "mdi:clock-time-ten"),
        12: ("11h", "mdi:clock-time-eleven"),
        13: ("12h", "mdi:clock-time-twelve"),
    }
    TIMER2_MAP = {
        0: ("Off", "mdi:clock-plus"),
        2: ("1h", "mdi:clock-time-one"),
        3: ("2h", "mdi:clock-time-two"),
        4: ("3h", "mdi:clock-time-three"),
        5: ("4h", "mdi:clock-time-four"),
        6: ("5h", "mdi:clock-time-five"),
        7: ("6h", "mdi:clock-time-six"),
        8: ("7h", "mdi:clock-time-seven"),
        9: ("8h", "mdi:clock-time-eight"),
        10: ("9h", "mdi:clock-time-nine"),
        11: ("10h", "mdi:clock-time-ten"),
        12: ("11h", "mdi:clock-time-eleven"),
        13: ("12h", "mdi:clock-time-twelve"),
    }
    HUMIDITY_TARGET_MAP = {
        40: ("40%", ICON.HUMIDITY_BUTTON),
        50: ("50%", ICON.HUMIDITY_BUTTON),
        60: ("60%", ICON.HUMIDITY_BUTTON),
        70: ("max", ICON.HUMIDITY_BUTTON),
    }


SENSOR_TYPES: dict[str, SensorDescription] = {
    # device sensors
    # NOTE: removed AQI as this turns out not to be a sensor, but a setting of the mobile app
    # PhilipsApi.AIR_QUALITY_INDEX: {
    #     ATTR_DEVICE_CLASS: SensorDeviceClass.AQI,
    #     FanAttributes.ICON_MAP: {0: "mdi:blur"},
    #     FanAttributes.LABEL: FanAttributes.AIR_QUALITY_INDEX,
    #     ATTR_STATE_CLASS: SensorStateClass.MEASUREMENT,
    # },
    PhilipsApi.INDOOR_ALLERGEN_INDEX: {
        FanAttributes.ICON_MAP: {0: ICON.IAI},
        FanAttributes.LABEL: FanAttributes.INDOOR_ALLERGEN_INDEX,
        ATTR_STATE_CLASS: SensorStateClass.MEASUREMENT,
    },
    PhilipsApi.NEW_INDOOR_ALLERGEN_INDEX: {
        FanAttributes.ICON_MAP: {0: ICON.IAI},
        FanAttributes.LABEL: FanAttributes.INDOOR_ALLERGEN_INDEX,
        ATTR_STATE_CLASS: SensorStateClass.MEASUREMENT,
    },
    PhilipsApi.NEW2_INDOOR_ALLERGEN_INDEX: {
        FanAttributes.ICON_MAP: {0: ICON.IAI},
        FanAttributes.LABEL: FanAttributes.INDOOR_ALLERGEN_INDEX,
        ATTR_STATE_CLASS: SensorStateClass.MEASUREMENT,
    },
    PhilipsApi.PM25: {
        ATTR_DEVICE_CLASS: SensorDeviceClass.PM25,
        FanAttributes.ICON_MAP: {0: ICON.PM25},
        FanAttributes.LABEL: FanAttributes.PM25,
        FanAttributes.UNIT: CONCENTRATION_MICROGRAMS_PER_CUBIC_METER,
        ATTR_STATE_CLASS: SensorStateClass.MEASUREMENT,
    },
    PhilipsApi.NEW_PM25: {
        ATTR_DEVICE_CLASS: SensorDeviceClass.PM25,
        FanAttributes.ICON_MAP: {0: ICON.PM25},
        FanAttributes.LABEL: FanAttributes.PM25,
        FanAttributes.UNIT: CONCENTRATION_MICROGRAMS_PER_CUBIC_METER,
        ATTR_STATE_CLASS: SensorStateClass.MEASUREMENT,
    },
    PhilipsApi.NEW2_PM25: {
        ATTR_DEVICE_CLASS: SensorDeviceClass.PM25,
        FanAttributes.ICON_MAP: {0: ICON.PM25},
        FanAttributes.LABEL: FanAttributes.PM25,
        FanAttributes.UNIT: CONCENTRATION_MICROGRAMS_PER_CUBIC_METER,
        ATTR_STATE_CLASS: SensorStateClass.MEASUREMENT,
    },
    PhilipsApi.NEW2_GAS: {
        FanAttributes.ICON_MAP: {0: ICON.GAS},
        FanAttributes.LABEL: FanAttributes.GAS,
        FanAttributes.UNIT: "L",
        ATTR_STATE_CLASS: SensorStateClass.MEASUREMENT,
    },
    PhilipsApi.TOTAL_VOLATILE_ORGANIC_COMPOUNDS: {
        ATTR_DEVICE_CLASS: SensorDeviceClass.VOLATILE_ORGANIC_COMPOUNDS,
        FanAttributes.ICON_MAP: {0: "mdi:blur"},
        FanAttributes.LABEL: FanAttributes.TOTAL_VOLATILE_ORGANIC_COMPOUNDS,
        ATTR_STATE_CLASS: SensorStateClass.MEASUREMENT,
    },
    PhilipsApi.HUMIDITY: {
        ATTR_DEVICE_CLASS: SensorDeviceClass.HUMIDITY,
        FanAttributes.ICON_MAP: {0: "mdi:water-percent"},
        FanAttributes.LABEL: FanAttributes.HUMIDITY,
        ATTR_STATE_CLASS: SensorStateClass.MEASUREMENT,
        FanAttributes.UNIT: PERCENTAGE,
    },
    PhilipsApi.NEW2_HUMIDITY: {
        ATTR_DEVICE_CLASS: SensorDeviceClass.HUMIDITY,
        FanAttributes.ICON_MAP: {0: "mdi:water-percent"},
        FanAttributes.LABEL: FanAttributes.HUMIDITY,
        ATTR_STATE_CLASS: SensorStateClass.MEASUREMENT,
        FanAttributes.UNIT: PERCENTAGE,
    },
    PhilipsApi.TEMPERATURE: {
        ATTR_DEVICE_CLASS: SensorDeviceClass.TEMPERATURE,
        FanAttributes.ICON_MAP: {
            0: "mdi:thermometer-low",
            17: "mdi:thermometer",
            23: "mdi:thermometer-high",
        },
        FanAttributes.LABEL: ATTR_TEMPERATURE,
        ATTR_STATE_CLASS: SensorStateClass.MEASUREMENT,
        FanAttributes.UNIT: UnitOfTemperature.CELSIUS,
    },
    PhilipsApi.NEW2_TEMPERATURE: {
        ATTR_DEVICE_CLASS: SensorDeviceClass.TEMPERATURE,
        FanAttributes.ICON_MAP: {
            0: "mdi:thermometer-low",
            17: "mdi:thermometer",
            23: "mdi:thermometer-high",
        },
        FanAttributes.LABEL: ATTR_TEMPERATURE,
        FanAttributes.VALUE: lambda value, _: value / 10,
        ATTR_STATE_CLASS: SensorStateClass.MEASUREMENT,
        FanAttributes.UNIT: UnitOfTemperature.CELSIUS,
    },
    # PhilipsApi.NEW2_FAN_SPEED: {
    #     FanAttributes.ICON_MAP: {
    #         0: ICON.FAN_SPEED_BUTTON,
    #         1: ICON.SPEED_1,
    #         6: ICON.SPEED_2,
    #         18: ICON.SPEED_3,
    #     },
    #     FanAttributes.VALUE: lambda value, _: value
    #     if int(value) < 18
    #     else FanAttributes.TURBO,
    #     FanAttributes.LABEL: FanAttributes.ACTUAL_FAN_SPEED,
    #     ATTR_STATE_CLASS: SensorStateClass.MEASUREMENT,
    # },
    # diagnostic information
    PhilipsApi.WATER_LEVEL: {
        FanAttributes.ICON_MAP: {0: ICON.WATER_REFILL, 10: "mdi:water"},
        FanAttributes.LABEL: FanAttributes.WATER_LEVEL,
        FanAttributes.VALUE: lambda value, status: 0
        if status.get("err") in [32768, 49408]
        else value,
        ATTR_STATE_CLASS: SensorStateClass.MEASUREMENT,
        FanAttributes.UNIT: PERCENTAGE,
        CONF_ENTITY_CATEGORY: EntityCategory.DIAGNOSTIC,
    },
    PhilipsApi.RSSI: {
        FanAttributes.ICON_MAP: {
            -150: "mdi:wifi-strength-off-outline",
            -90: "mdi:wifi-strength-outline",
            -80: "mdi:wifi-strength-1",
            -70: "mdi:wifi-strength-2",
            -67: "mdi:wifi-strength-3",
            -30: "mdi:wifi-strength-4",
        },
        FanAttributes.LABEL: FanAttributes.RSSI,
        ATTR_STATE_CLASS: SensorStateClass.MEASUREMENT,
        ATTR_DEVICE_CLASS: SensorDeviceClass.SIGNAL_STRENGTH,
        FanAttributes.UNIT: SIGNAL_STRENGTH_DECIBELS_MILLIWATT,
        CONF_ENTITY_CATEGORY: EntityCategory.DIAGNOSTIC,
    },
    # PhilipsApi.RUNTIME: {
    #     FanAttributes.ICON_MAP: {0: "mdi:timer"},
    #     FanAttributes.LABEL: FanAttributes.RUNTIME,
    #     ATTR_STATE_CLASS: SensorStateClass.TOTAL,
    #     ATTR_DEVICE_CLASS: SensorDeviceClass.DURATION,
    #     FanAttributes.UNIT: UnitOfTime.MILLISECONDS,
    #     CONF_ENTITY_CATEGORY: EntityCategory.DIAGNOSTIC,
    # },
}

<<<<<<< HEAD
EXTRA_SENSOR_TYPES: dict[str, SensorDescription] = {
    # device sensors
=======
BINARY_SENSOR_TYPES: dict[str, SensorDescription] = {
    # binary device sensors
    PhilipsApi.ERROR_CODE: {
        # test for out of water error, which is in bit 9 of the error number
        FanAttributes.ICON_MAP: {
            True: "mdi:water",
            False: "mdi:water-off",
        },
        FanAttributes.LABEL: FanAttributes.WATER_TANK,
        ATTR_DEVICE_CLASS: SensorDeviceClass.MOISTURE,
        FanAttributes.VALUE: lambda value: not value & (1 << 8),
        CONF_ENTITY_CATEGORY: EntityCategory.DIAGNOSTIC,
    },
    PhilipsApi.NEW2_ERROR_CODE: {
        # test for out of water error, which is in bit 9 of the error number
        FanAttributes.ICON_MAP: {
            True: "mdi:water",
            False: "mdi:water-off",
        },
        FanAttributes.LABEL: FanAttributes.WATER_TANK,
        ATTR_DEVICE_CLASS: SensorDeviceClass.MOISTURE,
        FanAttributes.VALUE: lambda value: not value & (1 << 8),
        CONF_ENTITY_CATEGORY: EntityCategory.DIAGNOSTIC,
    },
    PhilipsApi.FUNCTION: {
        # test if the water container is available and thus humidification switched on
        FanAttributes.ICON_MAP: {
            True: PhilipsApi.FUNCTION_MAP["PH"][1],
            False: PhilipsApi.FUNCTION_MAP["P"][1],
        },
        FanAttributes.LABEL: FanAttributes.HUMIDIFIER,
        FanAttributes.VALUE: lambda value: value == "PH",
    },
    PhilipsApi.NEW2_MODE_A: {
        # test if the water container is available and thus humidification switched on
        FanAttributes.ICON_MAP: {
            True: PhilipsApi.FUNCTION_MAP["PH"][1],
            False: PhilipsApi.FUNCTION_MAP["P"][1],
        },
        FanAttributes.LABEL: FanAttributes.HUMIDIFIER,
        FanAttributes.VALUE: lambda value: value == 4,
    },
>>>>>>> 97f5e529
}

FILTER_TYPES: dict[str, FilterDescription] = {
    PhilipsApi.FILTER_PRE: {
        FanAttributes.ICON_MAP: {0: ICON.FILTER_REPLACEMENT, 72: "mdi:dots-grid"},
        FanAttributes.LABEL: FanAttributes.FILTER_PRE,
        FanAttributes.TOTAL: PhilipsApi.FILTER_PRE_TOTAL,
        FanAttributes.TYPE: PhilipsApi.FILTER_PRE_TYPE,
    },
    PhilipsApi.FILTER_HEPA: {
        FanAttributes.ICON_MAP: {0: ICON.FILTER_REPLACEMENT, 72: "mdi:dots-grid"},
        FanAttributes.LABEL: FanAttributes.FILTER_HEPA,
        FanAttributes.TOTAL: PhilipsApi.FILTER_HEPA_TOTAL,
        FanAttributes.TYPE: PhilipsApi.FILTER_HEPA_TYPE,
    },
    PhilipsApi.FILTER_ACTIVE_CARBON: {
        FanAttributes.ICON_MAP: {0: ICON.FILTER_REPLACEMENT, 72: "mdi:dots-grid"},
        FanAttributes.LABEL: FanAttributes.FILTER_ACTIVE_CARBON,
        FanAttributes.TOTAL: PhilipsApi.FILTER_ACTIVE_CARBON_TOTAL,
        FanAttributes.TYPE: PhilipsApi.FILTER_ACTIVE_CARBON_TYPE,
    },
    PhilipsApi.FILTER_WICK: {
        FanAttributes.ICON_MAP: {0: ICON.PREFILTER_WICK_CLEANING, 72: "mdi:dots-grid"},
        FanAttributes.LABEL: FanAttributes.FILTER_WICK,
        FanAttributes.TOTAL: PhilipsApi.FILTER_WICK_TOTAL,
        FanAttributes.TYPE: PhilipsApi.FILTER_WICK_TYPE,
    },
    PhilipsApi.FILTER_NANOPROTECT: {
        FanAttributes.ICON_MAP: {
            0: ICON.FILTER_REPLACEMENT,
            10: ICON.NANOPROTECT_FILTER,
        },
        FanAttributes.LABEL: FanAttributes.FILTER_NANOPROTECT,
        FanAttributes.TOTAL: PhilipsApi.FILTER_NANOPROTECT_TOTAL,
        FanAttributes.TYPE: PhilipsApi.FILTER_NANOPROTECT_TYPE,
    },
    PhilipsApi.FILTER_NANOPROTECT_PREFILTER: {
        FanAttributes.ICON_MAP: {
            0: ICON.PREFILTER_CLEANING,
            10: ICON.NANOPROTECT_FILTER,
        },
        FanAttributes.LABEL: FanAttributes.FILTER_NANOPROTECT_CLEAN,
        FanAttributes.TOTAL: PhilipsApi.FILTER_NANOPROTECT_CLEAN_TOTAL,
        FanAttributes.TYPE: "",
    },
    PhilipsApi.NEW2_FILTER_NANOPROTECT: {
        FanAttributes.ICON_MAP: {
            0: ICON.FILTER_REPLACEMENT,
            10: ICON.NANOPROTECT_FILTER,
        },
        FanAttributes.LABEL: FanAttributes.FILTER_NANOPROTECT,
        FanAttributes.TOTAL: PhilipsApi.NEW2_FILTER_NANOPROTECT_TOTAL,
        FanAttributes.TYPE: "",
    },
    PhilipsApi.NEW2_FILTER_NANOPROTECT_PREFILTER: {
        FanAttributes.ICON_MAP: {
            0: ICON.PREFILTER_CLEANING,
            10: ICON.NANOPROTECT_FILTER,
        },
        FanAttributes.LABEL: FanAttributes.FILTER_NANOPROTECT_CLEAN,
        FanAttributes.TOTAL: PhilipsApi.NEW2_FILTER_NANOPROTECT_PREFILTER_TOTAL,
        FanAttributes.TYPE: "",
    },
}

SWITCH_TYPES: dict[str, SwitchDescription] = {
    PhilipsApi.CHILD_LOCK: {
        ATTR_ICON: ICON.CHILD_LOCK_BUTTON,
        FanAttributes.LABEL: FanAttributes.CHILD_LOCK,
        CONF_ENTITY_CATEGORY: EntityCategory.CONFIG,
        SWITCH_ON: True,
        SWITCH_OFF: False,
    },
    PhilipsApi.NEW2_CHILD_LOCK: {
        ATTR_ICON: ICON.CHILD_LOCK_BUTTON,
        FanAttributes.LABEL: FanAttributes.CHILD_LOCK,
        CONF_ENTITY_CATEGORY: EntityCategory.CONFIG,
        SWITCH_ON: 1,
        SWITCH_OFF: 0,
    },
    PhilipsApi.NEW2_BEEP: {
        ATTR_ICON: "mdi:volume-high",
        FanAttributes.LABEL: FanAttributes.BEEP,
        CONF_ENTITY_CATEGORY: EntityCategory.CONFIG,
        SWITCH_ON: 100,
        SWITCH_OFF: 0,
    },
    # Oscillation is part of the fan model, so the switch is removed here
    #
    # PhilipsApi.NEW2_SWING: {
    #     ATTR_ICON: ICON.ROTATE,
    #     FanAttributes.LABEL: FanAttributes.SWING,
    #     CONF_ENTITY_CATEGORY: EntityCategory.CONFIG,
    #     SWITCH_ON: 17920,
    #     SWITCH_OFF: 0,
    # },
    PhilipsApi.NEW2_STANDBY_SENSORS: {
        ATTR_ICON: "mdi:power-settings",
        FanAttributes.LABEL: FanAttributes.STANDBY_SENSORS,
        SWITCH_ON: 1,
        SWITCH_OFF: 0,
    },
    PhilipsApi.NEW2_AUTO_PLUS_AI: {
        ATTR_ICON: "mdi:format-annotation-plus",
        FanAttributes.LABEL: FanAttributes.AUTO_PLUS,
        SWITCH_ON: 1,
        SWITCH_OFF: 0,
    },
}

LIGHT_TYPES: dict[str, LightDescription] = {
    PhilipsApi.DISPLAY_BACKLIGHT: {
        ATTR_ICON: ICON.LIGHT_DIMMING_BUTTON,
        FanAttributes.LABEL: FanAttributes.DISPLAY_BACKLIGHT,
        CONF_ENTITY_CATEGORY: EntityCategory.CONFIG,
        SWITCH_ON: "1",
        SWITCH_OFF: "0",
    },
    PhilipsApi.LIGHT_BRIGHTNESS: {
        ATTR_ICON: "mdi:circle-outline",
        FanAttributes.LABEL: FanAttributes.LIGHT_BRIGHTNESS,
        CONF_ENTITY_CATEGORY: EntityCategory.CONFIG,
        SWITCH_ON: 100,
        SWITCH_OFF: 0,
        DIMMABLE: True,
    },
    PhilipsApi.NEW_DISPLAY_BACKLIGHT: {
        ATTR_ICON: ICON.LIGHT_DIMMING_BUTTON,
        FanAttributes.LABEL: FanAttributes.DISPLAY_BACKLIGHT,
        CONF_ENTITY_CATEGORY: EntityCategory.CONFIG,
        SWITCH_ON: 100,
        SWITCH_OFF: 0,
    },
    PhilipsApi.NEW2_DISPLAY_BACKLIGHT: {
        ATTR_ICON: ICON.LIGHT_DIMMING_BUTTON,
        FanAttributes.LABEL: FanAttributes.DISPLAY_BACKLIGHT,
        CONF_ENTITY_CATEGORY: EntityCategory.CONFIG,
        SWITCH_ON: 100,
        SWITCH_OFF: 0,
        DIMMABLE: True,
    },
    PhilipsApi.NEW2_DISPLAY_BACKLIGHT2: {
        ATTR_ICON: ICON.LIGHT_DIMMING_BUTTON,
        FanAttributes.LABEL: FanAttributes.DISPLAY_BACKLIGHT,
        CONF_ENTITY_CATEGORY: EntityCategory.CONFIG,
        SWITCH_ON: 100,
        SWITCH_OFF: 0,
        DIMMABLE: True,
    },
}

SELECT_TYPES: dict[str, SelectDescription] = {
    PhilipsApi.FUNCTION: {
        FanAttributes.LABEL: FanAttributes.FUNCTION,
        CONF_ENTITY_CATEGORY: EntityCategory.CONFIG,
        OPTIONS: PhilipsApi.FUNCTION_MAP,
    },
    PhilipsApi.HUMIDITY_TARGET: {
        FanAttributes.LABEL: FanAttributes.HUMIDITY_TARGET,
        CONF_ENTITY_CATEGORY: EntityCategory.CONFIG,
        OPTIONS: PhilipsApi.HUMIDITY_TARGET_MAP,
    },
    PhilipsApi.NEW2_HUMIDITY_TARGET: {
        FanAttributes.LABEL: FanAttributes.HUMIDITY_TARGET,
        CONF_ENTITY_CATEGORY: EntityCategory.CONFIG,
        OPTIONS: PhilipsApi.HUMIDITY_TARGET_MAP,
    },
    PhilipsApi.PREFERRED_INDEX: {
        FanAttributes.LABEL: FanAttributes.PREFERRED_INDEX,
        CONF_ENTITY_CATEGORY: EntityCategory.CONFIG,
        OPTIONS: PhilipsApi.PREFERRED_INDEX_MAP,
    },
    PhilipsApi.NEW_PREFERRED_INDEX: {
        FanAttributes.LABEL: FanAttributes.PREFERRED_INDEX,
        CONF_ENTITY_CATEGORY: EntityCategory.CONFIG,
        OPTIONS: PhilipsApi.NEW_PREFERRED_INDEX_MAP,
    },
    PhilipsApi.NEW2_PREFERRED_INDEX: {
        FanAttributes.LABEL: FanAttributes.PREFERRED_INDEX,
        CONF_ENTITY_CATEGORY: EntityCategory.CONFIG,
        OPTIONS: PhilipsApi.PREFERRED_INDEX_MAP,
    },
    PhilipsApi.GAS_PREFERRED_INDEX: {
        FanAttributes.LABEL: FanAttributes.PREFERRED_INDEX,
        CONF_ENTITY_CATEGORY: EntityCategory.CONFIG,
        OPTIONS: PhilipsApi.GAS_PREFERRED_INDEX_MAP,
    },
    PhilipsApi.NEW2_GAS_PREFERRED_INDEX: {
        FanAttributes.LABEL: FanAttributes.PREFERRED_INDEX,
        CONF_ENTITY_CATEGORY: EntityCategory.CONFIG,
        OPTIONS: PhilipsApi.GAS_PREFERRED_INDEX_MAP,
    },
    PhilipsApi.NEW2_CIRCULATION: {
        FanAttributes.LABEL: FanAttributes.FUNCTION,
        CONF_ENTITY_CATEGORY: EntityCategory.CONFIG,
        OPTIONS: PhilipsApi.CIRCULATION_MAP,
    },
    PhilipsApi.NEW2_HEATING: {
        FanAttributes.LABEL: FanAttributes.FUNCTION,
        CONF_ENTITY_CATEGORY: EntityCategory.CONFIG,
        OPTIONS: PhilipsApi.HEATING_MAP,
    },
    PhilipsApi.NEW2_TIMER: {
        FanAttributes.LABEL: FanAttributes.TIMER,
        CONF_ENTITY_CATEGORY: EntityCategory.CONFIG,
        OPTIONS: PhilipsApi.TIMER_MAP,
    },
    PhilipsApi.NEW2_TIMER2: {
        FanAttributes.LABEL: FanAttributes.TIMER,
        CONF_ENTITY_CATEGORY: EntityCategory.CONFIG,
        OPTIONS: PhilipsApi.TIMER2_MAP,
    },
}

NUMBER_TYPES: dict[str, NumberDescription] = {
    PhilipsApi.NEW2_OSCILLATION: {
        FanAttributes.LABEL: FanAttributes.OSCILLATION,
        ATTR_ICON: ICON.OSCILLATE,
        CONF_ENTITY_CATEGORY: EntityCategory.CONFIG,
        FanAttributes.UNIT: "°",
        FanAttributes.OFF: 0,
        FanAttributes.MIN: 30,
        FanAttributes.MAX: 350,
        FanAttributes.STEP: 5,
    },
    PhilipsApi.NEW2_TARGET_TEMP: {
        FanAttributes.LABEL: FanAttributes.TARGET_TEMP,
        ATTR_ICON: "mdi:thermometer",
        CONF_ENTITY_CATEGORY: EntityCategory.CONFIG,
        ATTR_DEVICE_CLASS: NumberDeviceClass.TEMPERATURE,
        FanAttributes.UNIT: "°C",
        FanAttributes.OFF: 1,
        FanAttributes.MIN: 1,
        FanAttributes.MAX: 37,
        FanAttributes.STEP: 1,
    },
}<|MERGE_RESOLUTION|>--- conflicted
+++ resolved
@@ -368,11 +368,8 @@
     NEW2_PM25 = "D03221"
     NEW2_GAS = "D03122"
     NEW2_HUMIDITY = "D03125"
-<<<<<<< HEAD
     NEW2_ERROR_CODE = "D03240"
-=======
     NEW2_HUMIDITY_TARGET = "D03128"
->>>>>>> 97f5e529
     NEW2_FILTER_NANOPROTECT_PREFILTER = "D0520D"
     NEW2_FILTER_NANOPROTECT = "D0540E"
     NEW2_FILTER_NANOPROTECT_PREFILTER_TOTAL = "D05207"
@@ -602,10 +599,6 @@
     # },
 }
 
-<<<<<<< HEAD
-EXTRA_SENSOR_TYPES: dict[str, SensorDescription] = {
-    # device sensors
-=======
 BINARY_SENSOR_TYPES: dict[str, SensorDescription] = {
     # binary device sensors
     PhilipsApi.ERROR_CODE: {
@@ -648,7 +641,6 @@
         FanAttributes.LABEL: FanAttributes.HUMIDIFIER,
         FanAttributes.VALUE: lambda value: value == 4,
     },
->>>>>>> 97f5e529
 }
 
 FILTER_TYPES: dict[str, FilterDescription] = {
